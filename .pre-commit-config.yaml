fail_fast: false
default_language_version:
    python: python3
default_stages:
<<<<<<< HEAD
    - Nonepre-commitNone
    - Nonepre-pushNone
=======
    - pre-commit
    - pre-push
>>>>>>> 3bc4d308
minimum_pre_commit_version: 2.9.3
repos:
    - repo: https://github.com/astral-sh/ruff-pre-commit
      rev: v0.6.9
      hooks:
          - id: ruff
            types_or: [python, pyi, jupyter]
            args: [--fix, --exit-non-zero-on-fix]
          - id: ruff-format
            types_or: [python, pyi, jupyter]
    - repo: https://github.com/asottile/blacken-docs
      rev: 1.18.0
      hooks:
          - id: blacken-docs
    - repo: https://github.com/pre-commit/mirrors-mypy
      rev: v1.11.2
      hooks:
          - id: mypy
            additional_dependencies: [numpy, pandas, types-requests]
            exclude: .scripts/ci/download_data.py|squidpy/datasets/_(dataset|image).py # See https://github.com/<|MERGE_RESOLUTION|>--- conflicted
+++ resolved
@@ -2,13 +2,8 @@
 default_language_version:
     python: python3
 default_stages:
-<<<<<<< HEAD
-    - Nonepre-commitNone
-    - Nonepre-pushNone
-=======
     - pre-commit
     - pre-push
->>>>>>> 3bc4d308
 minimum_pre_commit_version: 2.9.3
 repos:
     - repo: https://github.com/astral-sh/ruff-pre-commit
