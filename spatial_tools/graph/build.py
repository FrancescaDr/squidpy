--- conflicted
+++ resolved
@@ -2,12 +2,9 @@
 import warnings
 from typing import Optional
 
-<<<<<<< HEAD
 from anndata import AnnData
 
-=======
 from typing import Optional, Union
->>>>>>> 5164bdee
 import numpy as np
 from scipy import sparse
 from sklearn.metrics.pairwise import cosine_similarity
