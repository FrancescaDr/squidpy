--- conflicted
+++ resolved
@@ -14,13 +14,8 @@
 
 
 def centrality_scores(
-<<<<<<< HEAD
-    adata: AnnData, centrality_scores_key: str = "centrality_scores", selected_score: Union[str, None] = None
-):
-=======
     adata: AnnData, cluster_key: str, selected_score: Union[str, None] = None, *args, **kwargs
 ) -> None:
->>>>>>> 9535db34
     """
     Plot centrality scores as seaborn stripplot.
 
@@ -28,13 +23,8 @@
     ----------
     adata
         The AnnData object.
-<<<<<<< HEAD
-    centrality_scores_key
-        Key to centrality_scores_key in uns.
-=======
     cluster_key
         Key to cluster_interactions_key in uns.
->>>>>>> 9535db34
     selected_score
         Whether to plot all scores or only just a selected one.
 
@@ -47,35 +37,6 @@
         df = adata.uns[scores_key]
     else:
         raise ValueError(
-<<<<<<< HEAD
-            "centrality_scores_key %s not recognized. Choose a different key or run first "
-            "nhood.centrality_scores(adata) on your AnnData object." % centrality_scores_key
-        )
-    var = DataFrame(df.columns, columns=[centrality_scores_key])
-    var["index"] = var[centrality_scores_key]
-    var = var.set_index("index")
-
-    obs = DataFrame(df["cluster"]).rename(columns={"cluster": "louvain"})
-
-    intermediate_adata = AnnData(X=np.array(df), obs=obs, var=var)
-
-    if selected_score is not None:
-        sc.pl.scatter(intermediate_adata, x=selected_score, y="louvain", color="louvain", size=1000, title="")
-    else:
-        plt.ioff()
-        ncols = len(intermediate_adata.var.index) - 1
-        fig, ax = plt.subplots(nrows=1, ncols=ncols, figsize=(4 * ncols, 6))
-        for i in range(ncols):
-            x = list(intermediate_adata.var.index)[i + 1]
-            sc.set_figure_params(figsize=[4, 6])
-            sc.pl.scatter(intermediate_adata, x=str(x), y="louvain", size=1000, frameon=True, ax=ax[i], show=False)
-            if i > 0:
-                ax[i].set_ylabel("")
-
-        plt.show()
-        plt.close(fig)
-        plt.ion()
-=======
             f"centrality_scores_key {scores_key} not found. \n"
             "Choose a different key or run first nhood.centrality_scores(adata)"
         )
@@ -102,7 +63,6 @@
             sc.pl.scatter(ad, x=str(x), y=cluster_key, color=cluster_key, size=1000, ax=ax[i], show=False, frameon=True, *args, **kwargs)
         plt.show()
         plt.close(fig)
->>>>>>> 9535db34
 
 
 def interaction_matrix(adata: AnnData, cluster_key: str, *args, **kwargs) -> None:
