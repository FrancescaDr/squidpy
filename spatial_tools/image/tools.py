import numpy as np
import imageio
import os
import pandas as pd
from spatial_tools.image.manipulate import crop_img
import skimage.feature as sk_image
from skimage.feature import greycoprops
from skimage.feature import greycomatrix

def read_tif(dataset_folder, dataset_name):
    img = imageio.imread(os.path.join(dataset_folder, f"{dataset_name}_image.tif"))
    return imgtures_abt(adata, dataset_folder, dataset_name, features=["hog"]):


def get_features_abt(adata, dataset_folder, dataset_name, features=["hog"]):

    """
    image: array of whole image to crop and calc features from
    spot_ids: array of integers of the spot_id to analyze
    xccord, ycoord: array of ints
    spot_diameter: float
    features: list of feature names to add to dataframe, default to hog
    """
    features_list = []
    
    img = read_tif(dataset_folder, dataset_name)
    
    xcoord = adata.obsm["spatial"][:, 0]
    ycoord = adata.obsm["spatial"][:, 1]
    spot_diameter = adata.uns['spatial'][dataset_name]['scalefactors']['spot_diameter_fullres']
    
    cell_names = adata.obs.index.tolist()
    
    for spot_id, cell_name  in enumerate(cell_names):
        crop_ = crop_img(img, xcoord[spot_id], ycoord[spot_id], scalef=1, 
                          sizef=1, spot_diameter=spot_diameter)
        
        features_dict = get_features_statistics(crop_, cell_name, features=features)        
        features_list.append(features_dict)
    
    features_log = pd.DataFrame(features_list)
    features_log["cell_name"] = cell_names
    features_log.set_index(["cell_name"], inplace=True)
    return features_log

def get_features_statistics(im, cell_name, features=["hog"]):
    """
    im: image (numpy array)
    spot_id: the spot id of the image element, int
    features: features to calculate (str), List
    output: pandas Data frame with all features for a image or crop
    """
    stat_dict = {}
    for feature in features:
        if feature == "hog":
            stat_dict.update(get_hog_features(im, feature))
    return stat_dict

def get_hog_features(im, feature_name):
    """
    im: image or image crop, numpy array
    spot_id: the spot id of the image element, int
    output: numpy array with hog features
    """
<<<<<<< HEAD
    hog_dict = {}
    hog_features = sk_image.hog(im)
    for k, hog_feature in enumerate(hog_features):
        hog_dict[f"{feature_name}_{k}"] = hog_feature
    return hog_dict
=======
    features = sk_image.hog(im)
    hog_pd = pd.DataFrame(features).T
    hog_pd.columns = [str(col) + '_hog' for col in hog_pd.columns]
    return hog_pd

def summary_stats(img,quantiles=[0.9,0.5,0.1],mean=False,std=False,channels=[0,1,2]):
    """Calculate summary statistics of color channels
    
    Arguments
    ---------
    img: np.array 
        rgb image in uint8 format.
    qunatiles: list of floats
        Quantiles that are computed
    mean: bool
        Compute mean
    std: bool
        Compute std
    channels: list of ints
        define for which channels histograms are computed
        
    Returns
    -------
    dict of feature values
    
    """
    stats = {}
    for c in channels:
        for q in quantiles:
            stats[f'quantile_{q}_ch_{c}'] = np.quantile(img[:,:,c], q)
        if mean:
            stats[f'mean_ch_{c}'] = np.mean(img[:,:,c], q)
        if std:
            stats[f'std_ch_{c}'] = np.std(img[:,:,c], q)
    return stats

def color_hist(img,bins=10,channels=[0,1,2],v_range=(0,255)):
    """Compute histogram counts of color channel values 
    
    Arguments
    ---------
    img: np.array 
        rgb image in uint8 format.
    bins: int
        number of binned value intervals
    channels: list of ints
        define for which channels histograms are computed
    v_range: tuple of two ints
        Range on which values are binned.
        
    Returns
    -------
    dict of feature values
    
    """
    features = {}
    for c in channels:
        hist = np.histogram(img[:,:,c], bins=10, range=[0,255], weights=None, density=False)
        for i,count in enumerate(hist[0]):
            features[f'ch_{c}_bin_{i}'] = count
    return features
    
    
def grey_texture_features(img, props=['contrast', 'dissimilarity', 'homogeneity', 'correlation', 'ASM'], distances=[1],angles=[0, np.pi/4, np.pi/2, 3*np.pi/4]):
    """Calculate texture features
    
    A grey level co-occurence matrix (GLCM) is computed for different combinations of distance and angle. 
    The distance defines the pixel difference of co occurence. The angle define the direction along which 
    we check for co-occurence. The GLCM includes the number of times that grey-level j occurs at a distance 
    d and at an angle theta from grey-level i.
    From a given GLCM texture features are infered.
    
    Arguments
    ---------
    img: np.array 
        rgb image in uint8 format.
    props: list of strs
        texture features that are calculated. See `prop` in skimage.feature.greycoprops
    distances: list of ints
        See `distances` in skimage.feature.greycomatrix 
    angles: list of floats
        See `angles` in skimage.feature.greycomatrix 
        
    Returns
    -------
    dict of feature values
    
    """
    features = {}    
    # get grey scale image
    multiplier = [0.299, 0.587, 0.114]
    grey_img = np.dot(img, multiplier).astype(np.uint8)
    
    comatrix = greycomatrix(grey_img, distances=distances, angles=angles, levels=256)
    for p in props:
        tmp_features = greycoprops(comatrix, prop=p)
        for d_idx, d in enumerate(distances):
            for a_idx, a in enumerate(angles):
                features[f'{p}_dist_{d}_angle_{a:.2f}'] = tmp_features[d_idx,a_idx]
    return features
>>>>>>> 1b38ce46
<|MERGE_RESOLUTION|>--- conflicted
+++ resolved
@@ -62,17 +62,11 @@
     spot_id: the spot id of the image element, int
     output: numpy array with hog features
     """
-<<<<<<< HEAD
     hog_dict = {}
     hog_features = sk_image.hog(im)
     for k, hog_feature in enumerate(hog_features):
         hog_dict[f"{feature_name}_{k}"] = hog_feature
     return hog_dict
-=======
-    features = sk_image.hog(im)
-    hog_pd = pd.DataFrame(features).T
-    hog_pd.columns = [str(col) + '_hog' for col in hog_pd.columns]
-    return hog_pd
 
 def summary_stats(img,quantiles=[0.9,0.5,0.1],mean=False,std=False,channels=[0,1,2]):
     """Calculate summary statistics of color channels
@@ -168,5 +162,4 @@
         for d_idx, d in enumerate(distances):
             for a_idx, a in enumerate(angles):
                 features[f'{p}_dist_{d}_angle_{a:.2f}'] = tmp_features[d_idx,a_idx]
-    return features
->>>>>>> 1b38ce46
+    return features