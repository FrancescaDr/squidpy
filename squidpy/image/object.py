--- conflicted
+++ resolved
@@ -1,8 +1,4 @@
-<<<<<<< HEAD
 from os import PathLike
-=======
-import os
->>>>>>> 4314a6d8
 from typing import List, Tuple, Union, Iterator, Optional
 from pathlib import Path
 
@@ -14,13 +10,9 @@
 
 from imageio import imread
 
-<<<<<<< HEAD
 from squidpy._docs import d
-from squidpy.image._utils import _round_even
+from squidpy.image._utils import _num_pages
 from squidpy.constants._pkg_constants import Key
-=======
->>>>>>> 4314a6d8
-from ._utils import _num_pages
 
 Pathlike_t = Union[str, Path]
 
@@ -38,11 +30,7 @@
 
     def __init__(
         self,
-<<<<<<< HEAD
         img: Optional[Union[Pathlike_t, np.ndarray]] = None,
-=======
-        img: Optional[Union[str, os.PathLike, np.ndarray]],
->>>>>>> 4314a6d8
         img_id: Optional[Union[str, List[str]]] = None,
         lazy: bool = True,
         chunks: Optional[int] = None,
@@ -122,11 +110,7 @@
 
     def add_img(
         self,
-<<<<<<< HEAD
         img: Union[Pathlike_t, np.ndarray, xr.DataArray],
-=======
-        img: Union[str, os.PathLike, np.ndarray, xr.DataArray],
->>>>>>> 4314a6d8
         img_id: Union[str, List[str]] = None,
         channel_id: str = "channels",
     ) -> None:
@@ -166,7 +150,7 @@
             # load in memory
             self.data.load()
 
-    def _load_img(self, img: Union[str, os.PathLike, np.ndarray], channel_id: str = "channels") -> xr.DataArray:
+    def _load_img(self, img: Union[Pathlike_t, np.ndarray], channel_id: str = "channels") -> xr.DataArray:
         """
         Load img as :mod:`xarray`.
 
@@ -204,16 +188,10 @@
             assert "x" in img.dims
             assert "y" in img.dims
             xr_img = img
-<<<<<<< HEAD
         elif isinstance(img, (str, PathLike)):
             img = str(img)
             ext = img.split(".")[-1]
-            if ext in ("tif", "tiff"):  # TODO: constants
-=======
-        elif isinstance(img, (str, os.PathLike)):
-            ext = os.path.splitext(img)[-1]
-            if ext in (".tif", ".tiff"):
->>>>>>> 4314a6d8
+            if ext in (".tif", ".tiff"):  # TODO: constants
                 # get the number of pages in the file
                 num_pages = _num_pages(img)
                 # read all pages using rasterio
@@ -223,11 +201,7 @@
                     data = data.rename({"band": channel_id})
                     xr_img_byband.append(data)
                 xr_img = xr.concat(xr_img_byband, dim=channel_id)
-<<<<<<< HEAD
-            elif ext in ("jpg", "jpeg"):  # TODO: constants
-=======
-            elif ext in (".jpg", ".jpeg"):
->>>>>>> 4314a6d8
+            elif ext in (".jpg", ".jpeg"):  # TODO: constants
                 img = imread(img)
                 # jpeg has channels as last dim - transpose
                 img = img.transpose(2, 0, 1)
@@ -239,19 +213,14 @@
             raise ValueError(img)
         return xr_img
 
-<<<<<<< HEAD
     @d.dedent
-    def crop(
-=======
     def crop_corner(
->>>>>>> 4314a6d8
         self,
         x: int,
         y: int,
         xs: int = 100,
         ys: int = 100,
         img_id: Optional[str] = None,
-        centred: bool = True,
         **kwargs,
     ) -> xr.DataArray:
         """
@@ -264,36 +233,11 @@
         x
             X coord of crop (in pixel space).
         y
-<<<<<<< HEAD
             Y coord of crop (in pixel space). Can be float (ie. int+0.5) if model is centered and if y+ys/2 is integer.
-        %(width_height)s
         img_id
             id of the image layer to be cropped.
-        centred
-            Whether the crop coordinates are centred.
         kwargs
             Keyword arguments for :func:`squidpy.image.crop_img`.
-=======
-            Y coord of crop (in pixel space).
-        xs
-            Width of the crop in pixels.
-        ys
-            Height of the crop in pixels.
-        img_id
-            id of the image layer to be cropped.
-        scale
-            Default is 1.0.
-            Resolution of the crop (smaller -> smaller image).
-        mask_circle
-            Default is False.
-            Mask crop to a circle.
-        cval
-            Default is 0
-            The value outside image boundaries or the mask.
-        dtype
-            Optional, type to which the output should be (safely) cast.
-            Currently supported dtypes: 'uint8'.
->>>>>>> 4314a6d8
 
         Returns
         -------
@@ -310,9 +254,7 @@
         img = self.data.data_vars[img_id]
         return crop_img(img=img, x=x, y=y, xs=xs, ys=ys, **kwargs)
 
-<<<<<<< HEAD
     @d.dedent
-=======
     def crop_center(
         self,
         x: int,
@@ -339,18 +281,8 @@
             Height of the crop in pixels.
         img_id
             id of the image layer to be cropped.
-        scale
-            Default is 1.0.
-            Resolution of the crop (smaller -> smaller image).
-        mask_circle
-            Default is False.
-            Mask crop to a circle.
-        cval
-            Default is 0
-            The value outside image boundaries or the mask.
-        dtype
-            Optional, type to which the output should be (safely) cast.
-            Currently supported dtypes: 'uint8'.
+        kwargs
+            Keyword arguments for :meth:`squidpy.image.ImageContainer.crop_corner`.
 
         Returns
         -------
@@ -367,7 +299,6 @@
 
         return self.crop_corner(x=x, y=y, xs=xs, ys=ys, img_id=img_id, **kwargs)
 
->>>>>>> 4314a6d8
     def crop_equally(
         self,
         xs: Optional[int] = None,
@@ -403,14 +334,9 @@
 
         xcoords = np.repeat(unique_xcoord, len(unique_ycoord))
         ycoords = np.tile(unique_xcoord, len(unique_ycoord))
-<<<<<<< HEAD
 
         # TODO: outdated docs or why _kwargs are not passed?
-        crops = [self.crop(x=x, y=y, xs=xs, ys=ys, img_id=img_id, centred=False) for x, y in zip(xcoords, ycoords)]
-
-=======
         crops = [self.crop_corner(x=x, y=y, xs=xs, ys=ys, img_id=img_id) for x, y in zip(xcoords, ycoords)]
->>>>>>> 4314a6d8
         return crops, xcoords, ycoords
 
     @d.dedent
@@ -441,30 +367,16 @@
                 - crop of shape ``(channels, y, x)``.
         """
         if dataset_name is None:
-<<<<<<< HEAD
             dataset_name = list(adata.uns[Key.uns.spatial].keys())[0]
 
         # TODO: expose key?
         xcoord = adata.obsm[Key.obsm.spatial][:, 0]
         ycoord = adata.obsm[Key.obsm.spatial][:, 1]
         spot_diameter = adata.uns[Key.uns.spatial][dataset_name]["scalefactors"]["spot_diameter_fullres"]
-        s = int(_round_even(spot_diameter * size))
+        r = int(round(spot_diameter * size // 2))
         # TODO: could also use round_odd and add 0.5 for xcoord and ycoord
-
-        obs_ids = adata.obs.index.tolist()
-        for i, obs_id in enumerate(obs_ids):
-            crop = self.crop(x=xcoord[i], y=ycoord[i], xs=s, ys=s, **kwargs)
-            yield obs_id, crop
-=======
-            dataset_name = list(adata.uns[SPATIAL_U].keys())[0]
-        xcoord = adata.obsm[SPATIAL_M][:, 0]
-        ycoord = adata.obsm[SPATIAL_M][:, 1]
-        spot_diameter = adata.uns[SPATIAL_U][dataset_name]["scalefactors"]["spot_diameter_fullres"]
-        size = kwargs.get("size", 1)
-        r = int(round(spot_diameter * size // 2))
 
         obs_ids = adata.obs.index.tolist()
         for i, obs_id in enumerate(obs_ids):
             crop = self.crop_center(x=xcoord[i], y=ycoord[i], xr=r, yr=r, **kwargs)
-            yield (obs_id, crop)
->>>>>>> 4314a6d8
+            yield obs_id, crop